"""NICOS GUI default configuration."""

main_window = tabbed(
    ('Instrument', docked(
        vsplit(
            panel('nicos.clients.gui.panels.status.ScriptStatusPanel'),
            # panel('nicos.clients.gui.panels.watch.WatchPanel'),
            panel('nicos.clients.gui.panels.console.ConsolePanel',
                  watermark='nicos_mlz/reseda/gui/watermark.png'),
        ),
        ('NICOS devices',
         panel('nicos.clients.gui.panels.devices.DevicesPanel', icons=True,
               dockpos='right',)
        ),
        ('Experiment Information and Setup',
         panel('nicos.clients.gui.panels.expinfo.ExpInfoPanel',)
        ),
        )
    ),
    ('Tunewave table',
     panel('nicos_mlz.reseda.gui.tunewavetable.TunewaveTablePanel',
           tabledev='echotime')
    ),
    ('Mieze display',
     panel('nicos_mlz.reseda.gui.mieze_display.MiezePanel',
           setups='det_cascade')
    ),
)

windows = [
    window('Editor', 'editor',
           panel('nicos.clients.gui.panels.editor.EditorPanel')),
    window('Scans', 'plotter',
           panel('nicos.clients.gui.panels.scans.ScansPanel',
                 fit_functions={
                     'Resonance': (['Vmax = 0.1', 'R = 0.6'], 'Vmax / sqrt(R**2 + (f*L-1/(f*C))**2)'),
<<<<<<< HEAD
=======
                     'Echo': ([], 'y_0 * (1 - pol * cos((pi * (t - x_0)) / (2 * echo2pistep)) *'
                                  'sinc((st * (t - x_1))/(2 * echo2pistep))**2)'),
>>>>>>> d39814d0
                 },
                )
          ),
    window('History', 'find',
           panel('nicos.clients.gui.panels.history.HistoryPanel')),
    window('Logbook', 'table',
           panel('nicos.clients.gui.panels.elog.ELogPanel')),
    window('Log files', 'table',
           panel('nicos.clients.gui.panels.logviewer.LogViewerPanel')),
    window('Errors', 'errors',
           panel('nicos.clients.gui.panels.errors.ErrorPanel')),
    window('Live data', 'live',
           panel('nicos_mlz.mira.gui.live.LiveDataPanel')),
]

tools = [
    tool('Downtime report', 'nicos.clients.gui.tools.downtime.DownTimeTool',
         receiver='f.carsughi@fz-juelich.de',
         mailserver='smtp.frm2.tum.de',
         sender='reseda@frm2.tum.de',
        ),
    tool('Calculator', 'nicos.clients.gui.tools.calculator.CalculatorTool'),
    tool('Neutron cross-sections',
         'nicos.clients.gui.tools.website.WebsiteTool',
         url='http://www.ncnr.nist.gov/resources/n-lengths/'),
    tool('Neutron activation', 'nicos.clients.gui.tools.website.WebsiteTool',
         url='https://webapps.frm2.tum.de/intranet/activation/'),
    tool('Neutron calculations', 'nicos.clients.gui.tools.website.WebsiteTool',
         url='https://webapps.frm2.tum.de/intranet/neutroncalc/'),
    tool('Report NICOS bug or request enhancement',
         'nicos.clients.gui.tools.bugreport.BugreportTool'),
    tool('Emergency stop button',
         'nicos.clients.gui.tools.estop.EmergencyStopTool',
         runatstartup=False),
]<|MERGE_RESOLUTION|>--- conflicted
+++ resolved
@@ -34,11 +34,8 @@
            panel('nicos.clients.gui.panels.scans.ScansPanel',
                  fit_functions={
                      'Resonance': (['Vmax = 0.1', 'R = 0.6'], 'Vmax / sqrt(R**2 + (f*L-1/(f*C))**2)'),
-<<<<<<< HEAD
-=======
                      'Echo': ([], 'y_0 * (1 - pol * cos((pi * (t - x_0)) / (2 * echo2pistep)) *'
                                   'sinc((st * (t - x_1))/(2 * echo2pistep))**2)'),
->>>>>>> d39814d0
                  },
                 )
           ),
