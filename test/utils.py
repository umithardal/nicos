#  -*- coding: utf-8 -*-
# *****************************************************************************
# NICOS, the Networked Instrument Control System of the FRM-II
# Copyright (c) 2009-2016 by the NICOS contributors (see AUTHORS)
#
# This program is free software; you can redistribute it and/or modify it under
# the terms of the GNU General Public License as published by the Free Software
# Foundation; either version 2 of the License, or (at your option) any later
# version.
#
# This program is distributed in the hope that it will be useful, but WITHOUT
# ANY WARRANTY; without even the implied warranty of MERCHANTABILITY or FITNESS
# FOR A PARTICULAR PURPOSE.  See the GNU General Public License for more
# details.
#
# You should have received a copy of the GNU General Public License along with
# this program; if not, write to the Free Software Foundation, Inc.,
# 59 Temple Place, Suite 330, Boston, MA  02111-1307  USA
#
# Module authors:
#   Georg Brandl <georg.brandl@frm2.tum.de>
#
# *****************************************************************************

"""NICOS test suite utilities."""

from __future__ import print_function

import os
import re
import sys
import time
import shutil
import signal
import socket
import subprocess
from os import path
from logging import ERROR, WARNING, DEBUG
from functools import wraps

from nose.tools import istest, assert_raises  # pylint: disable=E0611
from nose.plugins.skip import SkipTest

from nicos import config
from nicos.core import Moveable, HasLimits, DataSink, DataSinkHandler, \
    status
from nicos.core.sessions import Session
from nicos.core.sessions.utils import MASTER
from nicos.devices.notifiers import Mailer
from nicos.utils import tcpSocket
from nicos.utils.loggers import ColoredConsoleHandler, NicosLogger
from nicos.pycompat import exec_, reraise

# try to get the nose conf singleton provided by the noseglobalconf plugin
# if it is not available,  set verbosity to 2.
try:
    from noseglobalconf import noseconf
except ImportError:
    class DummyConf(object):
        pass
    noseconf = DummyConf()
    noseconf.verbosity = 2


rootdir = path.join(os.path.dirname(__file__), 'root')
pythonpath = None


def gen_if_verbose(func):
    '''Wrapper to reduce verbosity for test-generator functions
    '''

    @wraps(func)
    def new_func():
        if noseconf.verbosity >= 3:
            for f_args in func():
                def run(r_args):
                    r_args[0](*r_args[1:])
                run.description =f_args[0].description
                yield run, f_args
        else:
            @istest
            def collecttests():
                for f_args in func():
                    f_args[0](*f_args[1:])
            yield collecttests
    return new_func


def raises(exc, *args, **kwds):
    assert_raises(exc, *args, **kwds)
    return True


def requires(condition, message=''):
    """Decorator to mark test functions as skips depending on a condition."""
    def deco(func):
        @wraps(func)
        def new_func(*args, **kwds):
            if not condition:
                raise SkipTest(message or 'skipped due to condition')
            return func(*args, **kwds)
        return new_func
    return deco


def assert_response(resp, contains=None, matches=None):
    """Check for specific strings in a response array.

    resp: iterable object containing reponse strings
    contains: string to check for presence, does string comparison
    matches: regexp to search for in response
    """
    if contains:
        assert contains in resp, "Response does not contain %r" % contains

    if matches:
        reg = re.compile(matches)
        for sub in resp:
            found = reg.findall(sub)
            if len(found):
                return True
        assert False, "Response does not match %r" % matches


# from unittest.TestCase
def assertAlmostEqual(first, second, places=7, msg=None):
    """Fail if the two objects are unequal as determined by their
       difference rounded to the given number of decimal places
       (default 7) and comparing to zero.

       Note that decimal places (from zero) are usually not the same
       as significant digits (measured from the most signficant digit).
    """
    if round(abs(second - first), places) != 0:
        assert False, \
            (msg or '%r != %r within %r places' % (first, second, places))


def assertNotAlmostEqual(first, second, places=7, msg=None):
    """Fail if the two objects are equal as determined by their
       difference rounded to the given number of decimal places
       (default 7) and comparing to zero.

       Note that decimal places (from zero) are usually not the same
       as significant digits (measured from the most signficant digit).
    """
    if round(abs(second - first), places) == 0:
        assert False, \
            (msg or '%r == %r within %r places' % (first, second, places))


class ErrorLogged(Exception):
    """Raised when an error is logged by NICOS."""


class TestLogHandler(ColoredConsoleHandler):
    def __init__(self):
        ColoredConsoleHandler.__init__(self)
        self._warnings = []
        self._raising = True
        self._messages = 0

    def emit(self, record):
        if record.levelno >= ERROR and self._raising:
            raise ErrorLogged(record.message)
        elif record.levelno >= WARNING:
            self._warnings.append(record)
        else:
            self._messages += 1
        ColoredConsoleHandler.emit(self, record)

    def enable_raising(self, raising):
        self._raising = raising

    def warns(self, func, *args, **kwds):
        """check if a warning is emitted

            arguments:
            ``func``: Function Under Test (FUT)
            ``warns_clear``:
                clear warnings before running the FUT
            ``warns_text``:
                if present, a regex to test the warning messages for.
            All other arguments a passed to the FUT
        """

        if kwds.pop('warns_clear', None):
            self.clear_warnings()
        _text = kwds.pop('warns_text', None)

        plen = len(self._warnings)
        ret = func(*args, **kwds)
        plen_after = len(self._warnings)
        if plen == plen_after:
            print (ret)
            print (self._warnings)
            return False
        if not _text:
            if plen + 1 == plen_after:
                return True
            else:
                sys.stderr.write('More then one warning added')
            for msg in self._warnings:
                sys.stderr.write(msg.getMessage())
            return False
        else:
            for msg in self._warnings:
                if re.search(_text, msg.getMessage()):
                    return True
            sys.stderr.write('Specified text not in any warning:')
            for msg in self._warnings:
                sys.stderr.write('MSG: ' + msg.getMessage())

            return False

    def emits_message(self, func, *args, **kwds):
        before = self._messages
        func(*args, **kwds)
        return self._messages > before

    def clear_messages(self):
        self._messages = 0

    def clear_warnings(self):
        self._warnings = []
        self.clear_messages()


class TestSession(Session):
    autocreate_devices = False
    has_datamanager = True

    def __init__(self, appname, daemonized=False):
        Session.__init__(self, appname, daemonized)
        self._mode = MASTER
        self.setSetupPath(path.join(path.dirname(__file__), 'setups'))

    def createRootLogger(self, prefix='nicos', console=True):
        self.log = NicosLogger('nicos')
        self.log.parent = None
        self.log.setLevel(DEBUG)
        self.testhandler = TestLogHandler()
        self.log.addHandler(self.testhandler)
        self._master_handler = None

    def runsource(self, source, filename='<input>', symbol='single'):
        """Mostly copied from code.InteractiveInterpreter, but added the
        logging call before runcode().
        """
        code = self.commandHandler(source,
                                   lambda src: compile(src, filename, symbol))
        if code is None:
            return
        exec_(code, self.namespace)

config.user = None
config.group = None
config.nicos_root = rootdir


class TestDevice(HasLimits, Moveable):

    def doInit(self, mode):
        self._value = 0
        self._start_exception = None
        self._read_exception = None
        self._status_exception = None

    def doRead(self, maxage=0):
        if self._read_exception is not None:
            raise self._read_exception  # pylint: disable=E0702
        return self._value

    def doStart(self, target):
        if self._start_exception is not None and target != 0:
            raise self._start_exception  # pylint: disable=E0702
        self._value = target

    def doStatus(self, maxage=0):
        if self._status_exception is not None:
            raise self._status_exception  # pylint: disable=E0702
        return status.OK, 'fine'


class TestSinkHandler(DataSinkHandler):

    def __init__(self, sink, dataset, detector):
        DataSinkHandler.__init__(self, sink, dataset, detector)
        self.clear()

    def clear(self):
        self._calls = []

    def prepare(self):
        self._calls.append('prepare')

    def begin(self):
        self._calls.append('begin')

    def putMetainfo(self, metainfo):
        self._calls.append('putMetainfo')

    def putValues(self, values):
        self._calls.append('putValues')

    def putResults(self, quality, results):
        self._calls.append('putResults')

    def addSubset(self, subset):
        self._calls.append('addSubset')

    def end(self):
        self._calls.append('end')


class TestSink(DataSink):

    handlerclass = TestSinkHandler
    _handlers = []

    def createHandlers(self, dataset):
        handlers = DataSink.createHandlers(self, dataset)
        self._handlers = handlers
        return handlers


class TestNotifier(Mailer):
    # inherits from Mailer to be handled by SetMailReceivers

    def doInit(self, mode):
        self.clear()

    def clear(self):
        self._messages = []

    def send(self, subject, body, what=None, short=None, important=True):
        self._messages.append((subject, body, what, short, important))


def cleanup():
    if path.exists(rootdir):
        shutil.rmtree(rootdir)
    os.mkdir(rootdir)
    os.mkdir(rootdir + '/cache')
    os.mkdir(rootdir + '/pid')
    os.mkdir(rootdir + '/bin')
    shutil.copy(path.join(rootdir, '..', 'simulate.py'),
                rootdir + '/bin/nicos-simulate')


def adjustPYTHONPATH():
<<<<<<< HEAD
    global pythonpath  # pylint: disable=global-statement
=======
    # pylint: disable=global-statement
    global pythonpath
>>>>>>> 0c9a6fc5
    if pythonpath is None:
        topdir = path.abspath(path.join(rootdir, '..', '..'))
        pythonpath = os.environ.get('PYTHONPATH', '').split(os.pathsep)
        pythonpath.insert(0, topdir)
        os.environ['PYTHONPATH'] = os.pathsep.join(pythonpath)


def startSubprocess(filename, *args, **kwds):
    adjustPYTHONPATH()
    name = path.splitext(filename)[0]
    sys.stderr.write(' [%s start... ' % name)
    if kwds.get('piped'):
        popen_kwds = dict(stdin=subprocess.PIPE,
                          stdout=subprocess.PIPE, stderr=subprocess.STDOUT)
    else:
        popen_kwds = dict()
    proc = subprocess.Popen([sys.executable,
                             path.join(rootdir, '..', filename)] + list(args),
                            **popen_kwds)
    proc.nicos_name = name
    if 'wait_cb' in kwds:
        try:
            kwds['wait_cb']()
        except Exception:
            caught = sys.exc_info()
            sys.stderr.write('%s failed]' % proc.pid)
            try:
                proc.kill()
            except Exception:
                pass
            proc.wait()
            reraise(*caught)
    sys.stderr.write('%s ok]\n' % proc.pid)
    return proc


def killSubprocess(proc):
    sys.stderr.write(' [%s terminate %s...' % (proc.nicos_name, proc.pid))
    if proc.poll() is None:
        proc.terminate()
        start = time.time()
        while time.time() < start + 2:
            time.sleep(0.05)
            if proc.poll() is not None:
                break
        else:
            sys.stderr.write(' kill...')
            proc.kill()
            proc.wait()
    sys.stderr.write(' ok]\n')


def startCache(setup='cache', wait=10):
    # start the cache server
    def cache_wait_cb():
        if wait:
            start = time.time()
            while time.time() < start + wait:
                try:
                    s = tcpSocket('localhost', getCachePort())
                except socket.error:
                    time.sleep(0.02)
                except Exception as e:
                    sys.stderr.write('%r' % e)
                    raise
                else:
                    s.close()
                    break
            else:
                raise Exception('cache failed to start within %s sec' % wait)
    cache = startSubprocess('cache.py', setup, wait_cb=cache_wait_cb)
    return cache


def hasGnuplot():
    """Check for the presence of gnuplot in the environment.

    To be used with the `requires` decorator.
    """
    try:
        gpProcess = subprocess.Popen(b'gnuplot', shell=True,
                                     stdin=subprocess.PIPE, stdout=None)
        gpProcess.communicate(b'exit')
        if gpProcess.returncode:
            return False
    except (IOError, ValueError):
        return False
    return True


def getCachePort():
    return int(os.environ.get('NICOS_CACHE_PORT', 14877))


def getCacheNameAndPort(host):
    return '%s:%d' % (host, getCachePort())


def getDaemonPort():
    return int(os.environ.get('NICOS_DAEMON_PORT', 14874))


def selfDestructAfter(seconds):
    """If possible, setup a SIGALRM after *seconds* to clean up otherwise
    hanging test processes.
    """
    if hasattr(signal, 'alarm'):
        signal.alarm(seconds)<|MERGE_RESOLUTION|>--- conflicted
+++ resolved
@@ -350,12 +350,8 @@
 
 
 def adjustPYTHONPATH():
-<<<<<<< HEAD
-    global pythonpath  # pylint: disable=global-statement
-=======
     # pylint: disable=global-statement
     global pythonpath
->>>>>>> 0c9a6fc5
     if pythonpath is None:
         topdir = path.abspath(path.join(rootdir, '..', '..'))
         pythonpath = os.environ.get('PYTHONPATH', '').split(os.pathsep)
