#  -*- coding: utf-8 -*-
# *****************************************************************************
# NICOS, the Networked Instrument Control System of the MLZ
# Copyright (c) 2009-2020 by the NICOS contributors (see AUTHORS)
#
# This program is free software; you can redistribute it and/or modify it under
# the terms of the GNU General Public License as published by the Free Software
# Foundation; either version 2 of the License, or (at your option) any later
# version.
#
# This program is distributed in the hope that it will be useful, but WITHOUT
# ANY WARRANTY; without even the implied warranty of MERCHANTABILITY or FITNESS
# FOR A PARTICULAR PURPOSE.  See the GNU General Public License for more
# details.
#
# You should have received a copy of the GNU General Public License along with
# this program; if not, write to the Free Software Foundation, Inc.,
# 59 Temple Place, Suite 330, Boston, MA  02111-1307  USA
#
# Module authors:
#   Nikhil Biyani <nikhil.biyani@psi.ch>
#
# *****************************************************************************

from __future__ import absolute_import, division, print_function

<<<<<<< HEAD
=======
import copy
import datetime
>>>>>>> 4461932a
import json
import os
import time

from streaming_data_types.run_start_pl72 import serialise_pl72
from streaming_data_types.run_stop_6s4t import serialise_6s4t

from nicos import session
from nicos.core import Attach, Override, Param, dictof, status, tupleof
from nicos.core.constants import POINT
from nicos.core.data import DataSinkHandler
from nicos.core.errors import NicosError
from nicos.devices.datasinks import FileSink
from nicos.pycompat import iteritems

from nicos_ess.devices.kafka.producer import ProducesKafkaMessages
from nicos_ess.devices.kafka.status_handler import KafkaStatusHandler
from nicos_ess.nexus.converter import NexusTemplateConverter


class NexusFileWriterStatus(KafkaStatusHandler):
    """ Device to read the file writing status from the kafka status
    topic. All new messages appearing on the status topic are read
    from a thread and the status is updated accordingly.

    In the context of file writing, dataset goes through following life-cycle:

    ISSUED: The job has been issued to the file writer (notified from sink)
    START: File writer has started writing the file (notified from FileWriter)
    (may be) FAIL: File writer failed to write (notified from FileWriter)
    (may be) ERROR: File writer had error but is still writing the file
    STOP: The measurement stopped (using preset/user) (notified from sink)
    CLOSE: File writer closed the file (notified from sink)
    """

    parameters = {
        'timeout': Param('Maximum waiting time for a job to start/close (sec)',
                         type=int, default=90),
    }

    def doInit(self, mode):
        self._tracked_datasets = {}
        self._issued = []
        self._started = []
        self._stopped = []

    def _on_issue(self, jobid, dataset):
        # Called when a dataset started and job was issued to the file writer
        if not self.is_process_running():
            self.log.error('File Writer is down. Data will not be written!!')
            return
        self._tracked_datasets[jobid] = dataset
        self._issued.append(jobid)

    def _on_start(self, jobid, dataset):
        # Called when a file writer actually starts to write
        if jobid in self._issued:
            self._issued.remove(jobid)
        self._started.append(jobid)

    def _on_error(self, jobid, dataset, message=''):
        # Called when an error appears in writing the dataset
        msg = "Unexpected error while writing #%d" % dataset.counter
        if message:
            msg += ' - ' + message
        self.log.error(msg)

    def _on_fail(self, jobid, dataset, message=''):
        # Called when the writing failed
        self.log.error('Failed to write #%d - %s', dataset.counter, message)
        if jobid in self._tracked_datasets:
            self._tracked_datasets.pop(jobid)
        if jobid in self._issued:
            self._issued.remove(jobid)
        if jobid in self._started:
            self._started.remove(jobid)
        if jobid in self._stopped:
            self._stopped.remove(jobid)

    def _on_stop(self, jobid, dataset):
        # Called when the measurement stopped
        if jobid in self._tracked_datasets:
            self._stopped.append(jobid)

    def _on_close(self, jobid, dataset):
        # Called when the file writer finishes and closes the file
        if jobid in self._tracked_datasets:
            self._tracked_datasets.pop(jobid)
        if jobid in self._started:
            self._started.remove(jobid)
        if jobid in self._stopped:
            self._stopped.remove(jobid)

    def _check_timeouts(self):
        # Check if timeout occurred for issued or stopped datasets
        for jobid in self._issued:
            dset = self._tracked_datasets.get(jobid)
            now = time.time()
            if dset and now > dset.started + self.timeout:
                msg = "Timeout while waiting for file writer to start writing"
                self._on_fail(jobid, dset, msg)

        for jobid in self._stopped:
            dset = self._tracked_datasets.get(jobid)
            now = time.time()
            if dset and now > dset.finished + self.timeout:
                msg = "Timeout while waiting for file writer to close the file"
                self._on_fail(jobid, dset, msg)

    def new_messages_callback(self, messages):
        self._check_timeouts()
        KafkaStatusHandler.new_messages_callback(self, messages)

    def _status_update_callback(self, messages):
        # *messages* is a dict of timestamp and message in JSON format
        # Loop and read all the new interesting messages
        for _, message in sorted(iteritems(messages)):
            # Find a valid message
            msgkeys = ['type', 'job_id', 'code']
            if not set(msgkeys).issubset(set(message.keys())) \
                    or message['type'] != 'filewriter_event' \
                    or message['job_id'] not in self._tracked_datasets:
                continue

            jobid = message['job_id']
            dataset = self._tracked_datasets[jobid]
            jobstate = message['code'].upper()
            jobmsg = message.get('message', '')

            if jobstate == 'START':
                self._on_start(jobid, dataset)
            elif jobstate == 'FAIL':
                self._on_fail(jobid, dataset, jobmsg)
            elif jobstate == 'ERROR':
                self._on_error(jobid, dataset, jobmsg)
            elif jobstate == 'CLOSE':
                self._on_close(jobid, dataset)

        # Update the status
        writing = []
        for jobid in self._started:
            if jobid in self._tracked_datasets:
                writing.append('#%d' % self._tracked_datasets[jobid].counter)

        if writing:
            stat = status.BUSY, 'Writing %s' % ', '.join(writing)
            # Finally set the status in cache for it to appear on GUI
            self._setROParam('curstatus', stat)
        else:
            self._setROParam('curstatus', (status.OK, 'Listening...'))


class NexusFileWriterSinkHandler(DataSinkHandler):
    """Sink handler for the Nexus File Writer
    """

    def __init__(self, sink, dataset, detector):
        DataSinkHandler.__init__(self, sink, dataset, detector)
        self._converter = NexusTemplateConverter()
        self.rewriting = False

    def _remove_optional_components(self):
        pass

    def prepare(self):
        # Assign the counter
        self.manager.assignCounter(self.dataset)

        # Generate the filenames, only if not set
        if not self.dataset.filepaths:
            self.manager.getFilenames(self.dataset, self.sink.filenametemplate,
                                      self.sink.subdir)

        # Update meta information of devices, only if not present
        if not self.dataset.metainfo:
            self.manager.updateMetainfo()

    def begin(self):
        # A deep copy is ABSOLUTELY required here!
        self.template = copy.deepcopy(self.sink.template)
        self._remove_optional_components()

        # Get the start time
<<<<<<< HEAD
=======
        self.iso8601_time = \
            datetime.datetime.utcnow().isoformat().split(".")[0]
>>>>>>> 4461932a
        if not self.dataset.started:
            self.dataset.started = time.time()

        start_time = int(self.dataset.started * 1000)
        start_time_str = time.strftime('%Y-%m-%d %H:%M:%S',
                                      time.localtime(start_time / 1000))

        metainfo = self.dataset.metainfo
        # Put the start time in the metainfo
        if ('dataset', 'starttime') not in metainfo:
<<<<<<< HEAD

            metainfo[('dataset', 'starttime')] = (start_time_str, start_time_str,
                                                  '', 'general')

        # Generate the command within NICOS
        structure = self._converter.convert(self.sink.template,
                                            self.dataset.metainfo)
        job_id = str(self.dataset.uid)
=======
            metainfo[('dataset', 'starttime')] = (starttime_str, starttime_str,
                                                  '', 'general')

        if self.sink.start_fw_file:
            # Load the JSON file containing the command to send.
            # This functionality is primarily for testing and debugging.
            self.log.debug("Loading filewriter command from {}".format(
                self.sink.start_fw_file))
            try:
                with open(self.sink.start_fw_file, "r") as f:
                    command_str = f.read()
                command_str = command_str.replace("STARTTIME",
                                                  str(starttime))
                command_str = command_str.replace("8601TIME",
                                                  self.iso8601_time)
                command_str = command_str.replace("TITLE", self.sink.title)
                command = json.loads(command_str)
            except Exception as err:
                self.log.error(
                    "Could not create filewriter command from file: {}".format(
                        err))
        else:
            # Generate the command within NICOS
            structure = self._converter.convert(self.template,
                                                self.dataset.metainfo)

            command = {
                "cmd": "FileWriter_new",
                "use_hdf_swmr": self.sink.useswmr,
                "nexus_structure": structure,
            }

        # Set the values that can be different between runs
        command["file_attributes"] = {
            "file_name": "/data/kafka-to-nexus/nicos"
                         + os.path.basename(self.dataset.filepaths[0])
        }
        command["job_id"] = str(self.dataset.uid)
        command["broker"] = ','.join(self.sink.brokers)
        command["start_time"] = starttime
>>>>>>> 4461932a

        # Write the stoptime if already known
        stop_time = 0
        if self.dataset.finished:
            stop_time = int(self.dataset.finished * 1000)
            self.rewriting = True

<<<<<<< HEAD
        filename = os.path.basename(self.dataset.filepaths[0])
        start_message = serialise_pl72(job_id=job_id, filename=filename,
                                       start_time=start_time,
                                       stop_time=stop_time,
                                       nexus_structure=structure,
                                       broker=','.join(self.sink.brokers))

        self.log.info('Started file writing at: %s (%s)', start_time_str,
                      start_time)
        self.sink.send(self.sink.cmdtopic, start_message)
=======
        self.log.info('Started file writing at: %s (%s)',
                      starttime_str, starttime)
        self.sink.send(self.sink.cmdtopic, json.dumps(command).encode())
>>>>>>> 4461932a

        # Tell the sink that this dataset has started
        self.sink.dataset_started(self.dataset)

    def end(self):
        # Execute only if not rewriting
        if not self.rewriting:
            if not self.dataset.finished:
                self.dataset.finished = time.time()
            stop_time = int(self.dataset.finished * 1000)

            stop_message = serialise_6s4t(job_id=str(self.dataset.uid),
                                          stop_time=stop_time)

<<<<<<< HEAD
            self.log.info('Stopped file writing at: %s', stop_time)
            self.sink.send(self.sink.cmdtopic, stop_message)
=======
            self.log.info('Stopped file writing at: %s', stoptime)
            self.sink.send(self.sink.cmdtopic, json.dumps(command).encode())
>>>>>>> 4461932a

        # Tell the sink that this dataset has ended
        self.sink.dataset_ended(self.dataset, self.rewriting)


class NexusFileWriterSink(ProducesKafkaMessages, FileSink):
    """ Sink for writing NeXus files using the FileWriter. The file
    writer accepts commands on a Kafka topic. This command is in the
    form of a JSON object which contains properties such as start
    time, brokers and the nexus structure. The details are provided
    in the github repository of the FileWriter:
    https://github.com/ess-dmsc/kafka-to-nexus

    Topic on which the FileWriter accepts the commands is given by the
    parameter *cmdtopic*. The module containing various nexus templates
    is provided using the parameter *templatesmodule*. A default template
    can be chosen from these nexus templates using the parameter *templatename*

    Rules for the template:
    * Groups should be represented as: <group_name>:<NX_class> in the keys
    * NX_class should be one of the standard NeXus groups
    * Datasets should be represented as: <dataset_name> in the keys
    * Dataset value should be a instance of class NXDataset.
    * Attribute value can either be numerical or instance of class NXattribute
    * Detector event streams are marked using the class EventStream
    * Device values that are to be streamed are marked with DeviceStream

    Example template:
    template = {
        "entry1:NXentry": {
            "INST:NXinstrument": {
                "name": NXDataset("Instrument"),
                "detector:NXdetector": {
                    "data": EventStream(topic="EventTopic", source="SrcName")
                },
            },
            "sample:NXsample": {
                "height": DeviceDataset('dev'),
                "property": DeviceDataset('dev', 'param', unit='K'),
            },
        }
    }
    """
    parameters = {
        'cmdtopic': Param('Kafka topic where status commands are written',
                          type=str, settable=False, preinit=True,
                          mandatory=True),
        'templatesmodule': Param(
            'Python module containing NeXus nexus_templates',
            type=str, mandatory=True),
        'templatename': Param('Template name from the nexus_templates module',
                              type=str, mandatory=True),
        'lastsinked': Param(
            'Saves the counter, start and end time of sinks',
            type=tupleof(int, float, float, dictof(tuple, tuple)),
            settable=True, internal=True),
        'useswmr': Param('Use SWMR feature when writing HDF files', type=bool,
                         settable=False, userparam=False, default=True),
        'start_fw_file': Param('JSON file containing the command for starting '
                               'the filewriter (for testing)',
                               type=str, default=None),
        'title': Param('Title to set in NeXus file', type=str,
                       settable=True, userparam=True, default=""),
        'cachetopic': Param('Kafka topic for cache messages', type=str),
    }

    parameter_overrides = {
        'settypes': Override(default=[POINT]),
        'filenametemplate': Override(
            default=['%(proposal)s_%(pointcounter)08d.hdf']),
    }

    attached_devices = {
        'status_provider': Attach('Device that provides file writing status',
                                  NexusFileWriterStatus, optional=True),
    }

    handlerclass = NexusFileWriterSinkHandler
    template = None

    def doInit(self, mode):
        self.log.info(self.templatesmodule)
        self._templates = __import__(self.templatesmodule,
                                     fromlist=[self.templatename])
        self.log.info('Finished importing nexus_templates')
        self.set_template(self.templatename)

    def set_template(self, val):
        """
        Sets the template from the given template modules.
        Parses the template using *parserclass* method parse. The parsed
        root, event kafka streams and device placeholders are then set.
        :param val: template name
        """
        if not hasattr(self._templates, val):
            raise NicosError('Template %s not found in module %s'
                             % (val, self.templatesmodule))

        self.template = getattr(self._templates, val)

        if self.templatename != val:
            self._setROParam('templatename', val)

    @property
    def status_provider(self):
        """ Returns the class that provides status of this sink
        :return: Attached NexusFileWriterStatus
        """
        return self._attached_status_provider

    def dataset_started(self, dataset):
        """ Capture that a dataset has started and change the status
        of the dataset
        :param dataset: the dataset that has been started
        """
        if self.status_provider:
            jobid = str(dataset.uid)
            self.status_provider._on_issue(jobid, dataset)

    def dataset_ended(self, dataset, rewriting):
        """ Capture the end of the dataset. Record the counter number,
        start and end time of this dataset in cache using the *lastsinked*
        parameter.
        :param dataset: the dataset that was ended
        :param rewriting: Is this dataset being rewritten
        """
        if self.status_provider:
            jobid = str(dataset.uid)
            self.status_provider._on_stop(jobid, dataset)

        # If rewriting, the dataset was already written in the lastsinked
        if not rewriting:
            self.lastsinked = (dataset.counter, dataset.started,
                               dataset.finished, dataset.metainfo)<|MERGE_RESOLUTION|>--- conflicted
+++ resolved
@@ -24,26 +24,19 @@
 
 from __future__ import absolute_import, division, print_function
 
-<<<<<<< HEAD
-=======
 import copy
-import datetime
->>>>>>> 4461932a
-import json
 import os
 import time
 
 from streaming_data_types.run_start_pl72 import serialise_pl72
 from streaming_data_types.run_stop_6s4t import serialise_6s4t
 
-from nicos import session
 from nicos.core import Attach, Override, Param, dictof, status, tupleof
 from nicos.core.constants import POINT
 from nicos.core.data import DataSinkHandler
 from nicos.core.errors import NicosError
 from nicos.devices.datasinks import FileSink
 from nicos.pycompat import iteritems
-
 from nicos_ess.devices.kafka.producer import ProducesKafkaMessages
 from nicos_ess.devices.kafka.status_handler import KafkaStatusHandler
 from nicos_ess.nexus.converter import NexusTemplateConverter
@@ -212,72 +205,24 @@
         self._remove_optional_components()
 
         # Get the start time
-<<<<<<< HEAD
-=======
-        self.iso8601_time = \
-            datetime.datetime.utcnow().isoformat().split(".")[0]
->>>>>>> 4461932a
         if not self.dataset.started:
             self.dataset.started = time.time()
 
         start_time = int(self.dataset.started * 1000)
         start_time_str = time.strftime('%Y-%m-%d %H:%M:%S',
-                                      time.localtime(start_time / 1000))
+                                       self.dataset.started)
 
         metainfo = self.dataset.metainfo
         # Put the start time in the metainfo
         if ('dataset', 'starttime') not in metainfo:
-<<<<<<< HEAD
-
-            metainfo[('dataset', 'starttime')] = (start_time_str, start_time_str,
+            metainfo[('dataset', 'starttime')] = (start_time_str,
+                                                  start_time_str,
                                                   '', 'general')
 
         # Generate the command within NICOS
         structure = self._converter.convert(self.sink.template,
                                             self.dataset.metainfo)
         job_id = str(self.dataset.uid)
-=======
-            metainfo[('dataset', 'starttime')] = (starttime_str, starttime_str,
-                                                  '', 'general')
-
-        if self.sink.start_fw_file:
-            # Load the JSON file containing the command to send.
-            # This functionality is primarily for testing and debugging.
-            self.log.debug("Loading filewriter command from {}".format(
-                self.sink.start_fw_file))
-            try:
-                with open(self.sink.start_fw_file, "r") as f:
-                    command_str = f.read()
-                command_str = command_str.replace("STARTTIME",
-                                                  str(starttime))
-                command_str = command_str.replace("8601TIME",
-                                                  self.iso8601_time)
-                command_str = command_str.replace("TITLE", self.sink.title)
-                command = json.loads(command_str)
-            except Exception as err:
-                self.log.error(
-                    "Could not create filewriter command from file: {}".format(
-                        err))
-        else:
-            # Generate the command within NICOS
-            structure = self._converter.convert(self.template,
-                                                self.dataset.metainfo)
-
-            command = {
-                "cmd": "FileWriter_new",
-                "use_hdf_swmr": self.sink.useswmr,
-                "nexus_structure": structure,
-            }
-
-        # Set the values that can be different between runs
-        command["file_attributes"] = {
-            "file_name": "/data/kafka-to-nexus/nicos"
-                         + os.path.basename(self.dataset.filepaths[0])
-        }
-        command["job_id"] = str(self.dataset.uid)
-        command["broker"] = ','.join(self.sink.brokers)
-        command["start_time"] = starttime
->>>>>>> 4461932a
 
         # Write the stoptime if already known
         stop_time = 0
@@ -285,7 +230,6 @@
             stop_time = int(self.dataset.finished * 1000)
             self.rewriting = True
 
-<<<<<<< HEAD
         filename = os.path.basename(self.dataset.filepaths[0])
         start_message = serialise_pl72(job_id=job_id, filename=filename,
                                        start_time=start_time,
@@ -296,11 +240,6 @@
         self.log.info('Started file writing at: %s (%s)', start_time_str,
                       start_time)
         self.sink.send(self.sink.cmdtopic, start_message)
-=======
-        self.log.info('Started file writing at: %s (%s)',
-                      starttime_str, starttime)
-        self.sink.send(self.sink.cmdtopic, json.dumps(command).encode())
->>>>>>> 4461932a
 
         # Tell the sink that this dataset has started
         self.sink.dataset_started(self.dataset)
@@ -315,13 +254,8 @@
             stop_message = serialise_6s4t(job_id=str(self.dataset.uid),
                                           stop_time=stop_time)
 
-<<<<<<< HEAD
             self.log.info('Stopped file writing at: %s', stop_time)
             self.sink.send(self.sink.cmdtopic, stop_message)
-=======
-            self.log.info('Stopped file writing at: %s', stoptime)
-            self.sink.send(self.sink.cmdtopic, json.dumps(command).encode())
->>>>>>> 4461932a
 
         # Tell the sink that this dataset has ended
         self.sink.dataset_ended(self.dataset, self.rewriting)
